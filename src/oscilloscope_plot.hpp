--- conflicted
+++ resolved
@@ -62,12 +62,9 @@
 		bool measurementCursorsEnabled();
 		bool vertCursorsEnabled();
 		bool horizCursorsEnabled();
-<<<<<<< HEAD
 		int selectedChannel();
-=======
 		bool measurementsEnabled();
 		int channelToMeasure();
->>>>>>> bc701580
 
 		void setOffsetWidgetVisible(int chnIdx, bool visible);
 		void removeOffsetWidgets(int chnIdx);
@@ -105,12 +102,9 @@
 		void setMeasurementCursorsEnabled(bool en);
 		void setVertCursorsEnabled(bool en);
 		void setHorizCursorsEnabled(bool en);
-<<<<<<< HEAD
 		void setSelectedChannel(int id);
-=======
 		void setMeasuremensEnabled(bool en);
 		void setChannelToMeasure(int chnIdx);
->>>>>>> bc701580
 
 	private slots:
 		void onChannelAdded(int);
